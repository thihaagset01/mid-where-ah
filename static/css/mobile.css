/* Mobile-first approach - Cleaned and Deduplicated */
:root {
  --primary-color: #8B5DB8;
  --secondary-color: #6A4A8C;
  --light-color: #F8F9FA;
  --dark-color: #343A40;
  --success-color: #28A745;
  --warning-color: #FFC107;
  --danger-color: #DC3545;
  --border-radius: 12px;
  --box-shadow: 0 4px 12px rgba(0, 0, 0, 0.1);
}

body {
  margin: 0;
  padding: 0;
  font-family: 'Inter', -apple-system, BlinkMacSystemFont, sans-serif;
<<<<<<< HEAD
  overflow: hidden;
=======
  overflow-y: auto;
>>>>>>> 4f68da91
  height: 100vh;
  color: var(--dark-color);
}

#map {
  position: absolute;
  top: 0;
  left: 0;
  width: 100vw;
  height: 100vh;
<<<<<<< HEAD
  z-index: 1;
  background-color: #f0f0f0;
=======
  z-index: 0;
  background-color: #f0f0f0; /* Fallback color */
>>>>>>> 4f68da91
}

/* Fixed header with location inputs */
.location-input-card {
  position: fixed;
  top: 0;
  left: 0;
  right: 0;
<<<<<<< HEAD
  background: linear-gradient(135deg, rgba(255, 255, 255, 0.95) 0%, rgba(248, 249, 250, 0.9) 100%);
  z-index: 10;
  border-radius: 0 0 24px 24px;
  padding: 16px 20px;
  box-shadow: 0 8px 32px rgba(0, 0, 0, 0.12);
  max-height: 220px; /* Accommodate transport selectors */
  overflow: visible;
  backdrop-filter: blur(20px);
  border: 1px solid rgba(255, 255, 255, 0.2);
=======
  width: 100vw;
  /* background: linear-gradient(to bottom, #6b5584, #ffffff); */
  z-index: 10;
  display: flex;
  align-items: center;
  border-radius: 0 0 20px 20px;
  padding: 12px 16px;
  /* box-shadow: 0 4px 20px rgba(238, 238, 238, 0.15); */
  max-height: 180px; /* Fixed height */
  overflow: visible; /* Don't allow scrolling */
>>>>>>> 4f68da91
}
.group-header-container {
  position: fixed;
  top: 0;
  left: 0;
  width: 100vw;
  padding: 16px;
  background: linear-gradient(to bottom, #6b5584, #ffffff);
  z-index: 20;
  display: flex;
  align-items: center;
}

.group-logo img {
  height: 40px;
  width: auto;
  object-fit: contain;
}

.group-text span {
  color: white;
  font-size: 20px;
  font-weight: 600;
  margin-left: 12px;
  white-space: nowrap;
}

/* Responsive styles */
@media (max-width: 600px) {
  .group-logo img {
    height: 30px;
  }

  .group-text span {
    font-size: 16px;
    margin-left: 8px;
  }
}
.app-header {
  display: flex;
  justify-content: space-between;
  align-items: center;
  padding: 12px 0;
}

.app-logo {
  display: flex;
  align-items: center;
  font-size: 18px;
  font-weight: 600;
  color: var(--primary-color);
}

.app-logo i {
  margin-right: 8px;
  font-size: 20px;
}

.menu-btn {
  background: none;
  border: none;
  font-size: 20px;
  color: var(--primary-color);
  padding: 8px;
  border-radius: 8px;
  cursor: pointer;
}

.user-btn {
  background: var(--light-color);
  border: none;
  border-radius: 50%;
  width: 32px;
  height: 32px;
  display: flex;
  align-items: center;
  justify-content: center;
  color: var(--primary-color);
  cursor: pointer;
}

/* Search and Location Inputs */
.search-container {
  margin-top: 16px;
}

.search-input-wrapper {
  display: flex;
  align-items: center;
  background: #f0f0f0;
  border-radius: 24px;
  padding: 8px 16px;
  margin-bottom: 16px;
  box-shadow: 0 2px 8px rgba(0, 0, 0, 0.05);
}

.search-input-wrapper i {
  color: #666;
  margin-right: 8px;
}

.main-search {
  flex: 1;
  border: none;
  background: transparent;
  font-size: 16px;
  outline: none;
}

.locations-container {
  outline: 2px solid;
  z-index: 10;
  margin-top: 20px;
}

.location-container {
  margin-bottom: 16px;
}

.location-item {
  display: flex;
  align-items: center;
  background: rgba(248, 248, 248, 0.95);
  border-radius: 24px;
<<<<<<< HEAD
  padding: 12px 16px;
  box-shadow: 0 3px 10px rgba(0, 0, 0, 0.08);
=======
  padding: 10px 16px;
  margin-bottom: 12px;
  z-index: 5;
  box-shadow: 0 2px 8px rgba(0, 0, 0, 0.05);
>>>>>>> 4f68da91
  transition: all 0.3s ease;
  backdrop-filter: blur(10px);
  border: 1px solid rgba(255, 255, 255, 0.3);
}

.location-item:focus-within {
  box-shadow: 0 0 0 3px rgba(139, 93, 184, 0.2);
  background: rgba(255, 255, 255, 0.98);
  border-color: var(--primary-color);
}

.location-icon {
  display: flex;
  justify-content: center;
  align-items: center;
  width: 24px;
  height: 24px;
  margin-right: 8px;
}

.location-icon.purple i {
  color: var(--primary-color);
  font-size: 12px;
}

.location-input {
  border: none;
  background: none;
  flex: 1;
  font-size: 16px;
  outline: none;
  padding: 8px;
}

/* Transport Mode Selection */
.transport-selector {
  display: flex;
  gap: 8px;
  justify-content: center;
  margin-top: 8px;
  padding: 0 4px;
}

.transport-btn {
  background: rgba(255, 255, 255, 0.9);
  border: 2px solid #e0e0e0;
  border-radius: 20px;
  padding: 8px 12px;
  font-size: 16px;
  cursor: pointer;
  transition: all 0.25s ease;
  display: flex;
  align-items: center;
  justify-content: center;
  min-width: 44px;
  height: 36px;
  position: relative;
  backdrop-filter: blur(10px);
  box-shadow: 0 2px 8px rgba(0, 0, 0, 0.08);
}

.transport-btn:hover {
  background: rgba(255, 255, 255, 1);
  border-color: var(--primary-color);
  transform: translateY(-1px);
  box-shadow: 0 4px 12px rgba(0, 0, 0, 0.12);
}

.transport-btn:focus {
  outline: none;
  box-shadow: 0 0 0 3px rgba(139, 93, 184, 0.3);
}

.transport-btn.active {
  background: var(--primary-color);
  border-color: var(--primary-color);
  color: white;
  transform: translateY(-2px);
  box-shadow: 0 6px 16px rgba(139, 93, 184, 0.3);
  animation: modeSwitch 0.3s ease-out;
}

.transport-btn.active:hover {
  background: var(--secondary-color);
  border-color: var(--secondary-color);
}

@keyframes modeSwitch {
  0% { transform: scale(1) translateY(-2px); }
  50% { transform: scale(1.1) translateY(-2px); }
  100% { transform: scale(1) translateY(-2px); }
}

/* Floating Find Central Button */
.find-central-btn {
  position: fixed;
  bottom: 100px;
  right: 20px;
  width: 60px;
  height: 60px;
  background: var(--primary-color);
  border: none;
  border-radius: 50%;
  display: flex;
  align-items: center;
  justify-content: center;
  color: white;
  box-shadow: 0 4px 12px rgba(0, 0, 0, 0.2);
  z-index: 9;
  cursor: pointer;
  transform: scale(0);
  transition: all 0.3s ease;
  opacity: 0;
  pointer-events: none;
}

.find-central-btn.active {
  transform: scale(1);
  opacity: 1;
  pointer-events: auto;
}

.find-central-btn.used {
  background: var(--success-color);
}

.find-central-btn:hover {
  background: var(--secondary-color);
}

.find-central-btn i {
  font-size: 24px;
}

/* Bottom Navigation */
.bottom-navigation {
  position: fixed;
  bottom: 0;
  left: 50%;
  transform: translateX(-50%);

  background: white;
  border-top: 1px solid #E9ECEF;
  display: flex;
  justify-content: space-around;
  padding: 8px 0 calc(8px + env(safe-area-inset-bottom));
  z-index: 20;

  width: 90%; /* Or set a fixed width like 600px */
  max-width: 600px; /* Optional: limit how wide it can be */
  border-radius: 12px; /* Optional: for a floating pill style */
  box-shadow: 0 2px 10px rgba(0, 0, 0, 0.1); /* Optional: subtle shadow */
}

.nav-item {
  display: flex;
  flex-direction: column;
  align-items: center;
  padding: 8px 12px;
  cursor: pointer;
  color: #6C757D;
  font-size: 12px;
  transition: color 0.2s;
}

.nav-item.active {
  color: var(--primary-color);
}

.nav-item i {
  font-size: 20px;
  margin-bottom: 4px;
}

.nav-item-center {
  position: relative;
}

.center-fab {
  background: var(--primary-color);
  color: white;
  width: 48px;
  height: 48px;
  border-radius: 24px;
  display: flex;
  align-items: center;
  justify-content: center;
  box-shadow: 0 4px 12px rgba(139, 93, 184, 0.3);
  margin-bottom: -8px;
}

/* Slide Menu */
.slide-menu {
  position: fixed;
  top: 0;
  left: -300px;
  width: 280px;
  height: 100%;
  background: white;
  z-index: 20;
  transition: left 0.3s ease;
  box-shadow: 2px 0 10px rgba(0, 0, 0, 0.1);
}

.slide-menu.open {
  left: 0;
}

.menu-overlay {
  position: fixed;
  top: 0;
  left: 0;
  width: 100%;
  height: 100%;
  background: rgba(0, 0, 0, 0.5);
  z-index: 15;
  opacity: 0;
  visibility: hidden;
  transition: opacity 0.3s, visibility 0.3s;
}

.menu-overlay.active {
  opacity: 1;
  visibility: visible;
}

.menu-header {
  padding: 24px 20px;
  border-bottom: 1px solid #E9ECEF;
  display: flex;
  justify-content: space-between;
  align-items: flex-start;
}

.user-info {
  display: flex;
  align-items: center;
}

.user-avatar {
  width: 48px;
  height: 48px;
  border-radius: 24px;
  background: var(--primary-color);
  color: white;
  display: flex;
  align-items: center;
  justify-content: center;
  font-weight: 600;
  margin-right: 12px;
}

.user-details h3 {
  margin: 0;
  font-size: 16px;
  font-weight: 600;
}

.user-details p {
  margin: 4px 0 0;
  font-size: 14px;
  color: #6C757D;
}

.menu-close {
  background: none;
  border: none;
  font-size: 20px;
  color: #6C757D;
  cursor: pointer;
}

.menu-items {
  margin-top: 12px;
}

.menu-item {
  display: flex;
  align-items: center;
  padding: 16px 20px;
  color: #495057;
  text-decoration: none;
  border-bottom: 1px solid var(--light-color);
}

.menu-item i {
  margin-right: 16px;
  width: 20px;
  font-size: 18px;
  color: var(--primary-color);
}

<<<<<<< HEAD
/* Venue Cards (Disabled but styled for future use) */
.venue-header {
  display: flex;
  justify-content: space-between;
  align-items: center;
  margin-bottom: 8px;
=======
/* Responsive adjustments */
@media (min-width: 768px) {
  .location-input-card {
    max-width: 500px;
    left: 50%;
    transform: translateX(-50%);
    border-radius: 20px;
    margin-top: 16px;
  }
}
/* Transport Mode Selection Styles */
.location-container {
  margin-bottom: 16px;
>>>>>>> 4f68da91
}

.venue-name {
  margin: 0;
  font-size: 18px;
  font-weight: 600;
}

.venue-rating {
  display: flex;
  align-items: center;
}

.stars {
  color: var(--warning-color);
  margin-right: 4px;
}

.venue-details {
  margin-bottom: 12px;
}

.venue-description {
  margin: 0 0 8px 0;
  font-size: 14px;
  color: #666;
}

.venue-meta {
  display: flex;
  justify-content: space-between;
}

.venue-distance {
  font-size: 14px;
  color: #666;
}

.venue-price {
  font-weight: 600;
}

.venue-actions {
  display: flex;
  gap: 8px;
}

<<<<<<< HEAD
.venue-action-btn {
  flex: 1;
  padding: 8px 0;
  border-radius: 20px;
  border: none;
  font-weight: 600;
  cursor: pointer;
=======
/* Update the location input card to accommodate the new height */
.location-input-card {
  position: fixed;
  top: 0;
  left: 50%;
  right: 0;
  transform: translateX(-50%);
  background: linear-gradient(135deg, rgba(255, 255, 255, 0.95) 0%, rgba(248, 249, 250, 0.9) 100%);
  z-index: 10;
  border-radius: 0 0 24px 24px;
  padding: 16px 20px;
  box-shadow: 0 8px 32px rgba(255, 254, 254, 0.12);
  max-height: 220px; /* Increased to accommodate transport selectors */
  max-width: 100%;
  overflow: visible;
  backdrop-filter: blur(20px);
  border: 1px solid rgba(255, 255, 255, 0.2);
>>>>>>> 4f68da91
}

.venue-action-btn.primary {
  background-color: var(--primary-color);
  color: white;
}

.venue-action-btn.secondary {
  background-color: #f0f0f0;
  color: var(--dark-color);
}

/* Responsive Design */
@media (min-width: 768px) {
  .location-input-card {
    max-width: 500px;
    left: 50%;
    transform: translateX(-50%);
    border-radius: 20px;
    margin-top: 16px;
  }
  
  .bottom-navigation {
    max-width: 500px;
    left: 50%;
    transform: translateX(-50%);
    border-radius: 16px 16px 0 0;
    margin-bottom: 16px;
  }
}

@media (max-width: 576px) {
  .transport-selector {
    gap: 6px;
  }
  
  .transport-btn {
    min-width: 40px;
    height: 32px;
    padding: 6px 10px;
    font-size: 14px;
  }
  
  .location-input-card {
    padding: 12px 16px;
    max-height: 200px;
  }
}

@media (max-width: 480px) {
  .transport-btn {
    min-width: 36px;
    height: 30px;
    padding: 4px 8px;
    font-size: 13px;
  }
  
  .location-input-card {
    max-height: 190px;
  }
<<<<<<< HEAD
=======
}

/* Enhanced focus styles for better accessibility */
.transport-btn:focus {
  outline: none;
  box-shadow: 0 0 0 3px rgba(139, 93, 184, 0.3);
}

.transport-btn:focus:not(:active) {
  transform: translateY(-1px);
}

/* Animation for when transport mode changes */
@keyframes modeSwitch {
  0% { transform: scale(1); }
  50% { transform: scale(1.1); }
  100% { transform: scale(1); }
}

.transport-btn.active {
  animation: modeSwitch 0.3s ease-out;
}

/* Dark mode support (if you decide to add it later) */
@media (prefers-color-scheme: dark) {
  .transport-btn {
    background: rgba(50, 50, 50, 0.9);
    border-color: #555;
    color: #fff;
  }
  
  .transport-btn:hover {
    background: rgba(70, 70, 70, 1);
    border-color: var(--primary-color);
  }
  
  .location-item {
    background: rgba(40, 40, 40, 0.95);
    border-color: rgba(255, 255, 255, 0.1);
  }
  
  .location-input-card {
    background: linear-gradient(135deg, rgba(30, 30, 30, 0.95) 0%, rgba(40, 40, 40, 0.9) 100%);
    border-color: rgba(255, 255, 255, 0.1);
  }
}
a {
  color: inherit;        /* or set to a specific color like 'black' */
  text-decoration: none; /* removes the underline */
}

.group-col {
  background: #6b5584;
  margin-top: 72px;
  padding-bottom:200px;
  border: 5px solid white;
  border-radius: 50px;
  z-index: 5;
  display: flex;
  min-height: 100vh;
  padding-top: 15px;
  align-items: center;
  flex-direction: column;
}
.bento-grid {
  margin-top:20px;
  display: grid;
  grid-template-columns: repeat(1,1fr);
  grid-auto-rows: auto;
  gap: 20px;
  justify-items: center;
  width:100%;
  /* background: #8e79a4; outline: 2px dashed yellow; */
}

.bento-item {
  /* background: #ffffff; */
  outline: 2px solid white;
  min-height:100px;
  width: min(75%, 600px);
  border-radius: 1rem;
  padding-left: 1rem;
  padding-top: 5px;
  /* box-shadow: 0 5px 10px rgba(0,0,0,0.05); */
  display: flex;
  align-items: center;
  justify-content: left;
  gap: 10px;
  font-weight: 400;
  font-size: 2rem;
  transition: transform 0.2s;
}

.bento-item:hover {
  transform: scale(1.02);
}
.search-bar-container {
  display: flex;
  align-items: center;
  width: min(75%, 600px);
  margin: 0;
  height:50px;
  border: 2px solid #ccc;
  border-radius: 999px;
  overflow: hidden;
  background-color: white;
}

.search-input {
  flex: 1;
  padding: 12px 16px;
  border: none;
  outline: none;
  font-size: 16px;
}

.search-button {
  padding: 12px 16px;
  background-color: #6b5584;
  color: white;
  border: none;
  cursor: pointer;
  font-size: 16px;
  transition: background 0.3s ease;
}

.search-button:hover {
  background-color: #5a4573;
}
.group-icon{
  width:100px;
>>>>>>> 4f68da91
}<|MERGE_RESOLUTION|>--- conflicted
+++ resolved
@@ -1,4 +1,4 @@
-/* Mobile-first approach - Cleaned and Deduplicated */
+
 :root {
   --primary-color: #8B5DB8;
   --secondary-color: #6A4A8C;
@@ -15,11 +15,7 @@
   margin: 0;
   padding: 0;
   font-family: 'Inter', -apple-system, BlinkMacSystemFont, sans-serif;
-<<<<<<< HEAD
   overflow: hidden;
-=======
-  overflow-y: auto;
->>>>>>> 4f68da91
   height: 100vh;
   color: var(--dark-color);
 }
@@ -30,13 +26,8 @@
   left: 0;
   width: 100vw;
   height: 100vh;
-<<<<<<< HEAD
-  z-index: 1;
+  z-index: 0;
   background-color: #f0f0f0;
-=======
-  z-index: 0;
-  background-color: #f0f0f0; /* Fallback color */
->>>>>>> 4f68da91
 }
 
 /* Fixed header with location inputs */
@@ -45,28 +36,18 @@
   top: 0;
   left: 0;
   right: 0;
-<<<<<<< HEAD
-  background: linear-gradient(135deg, rgba(255, 255, 255, 0.95) 0%, rgba(248, 249, 250, 0.9) 100%);
+  width: 100vw;
+  /* background: linear-gradient(to bottom, #6b5584, #ffffff); */
   z-index: 10;
+  display: flex;
+  align-items: center;
   border-radius: 0 0 24px 24px;
   padding: 16px 20px;
-  box-shadow: 0 8px 32px rgba(0, 0, 0, 0.12);
+  /* box-shadow: 0 8px 32px rgba(238, 238, 238, 0.12); */
   max-height: 220px; /* Accommodate transport selectors */
   overflow: visible;
   backdrop-filter: blur(20px);
   border: 1px solid rgba(255, 255, 255, 0.2);
-=======
-  width: 100vw;
-  /* background: linear-gradient(to bottom, #6b5584, #ffffff); */
-  z-index: 10;
-  display: flex;
-  align-items: center;
-  border-radius: 0 0 20px 20px;
-  padding: 12px 16px;
-  /* box-shadow: 0 4px 20px rgba(238, 238, 238, 0.15); */
-  max-height: 180px; /* Fixed height */
-  overflow: visible; /* Don't allow scrolling */
->>>>>>> 4f68da91
 }
 .group-header-container {
   position: fixed;
@@ -177,9 +158,7 @@
 }
 
 .locations-container {
-  outline: 2px solid;
-  z-index: 10;
-  margin-top: 20px;
+  margin-top: 16px;
 }
 
 .location-container {
@@ -191,15 +170,9 @@
   align-items: center;
   background: rgba(248, 248, 248, 0.95);
   border-radius: 24px;
-<<<<<<< HEAD
   padding: 12px 16px;
+  z-index: 5;
   box-shadow: 0 3px 10px rgba(0, 0, 0, 0.08);
-=======
-  padding: 10px 16px;
-  margin-bottom: 12px;
-  z-index: 5;
-  box-shadow: 0 2px 8px rgba(0, 0, 0, 0.05);
->>>>>>> 4f68da91
   transition: all 0.3s ease;
   backdrop-filter: blur(10px);
   border: 1px solid rgba(255, 255, 255, 0.3);
@@ -492,15 +465,79 @@
   color: var(--primary-color);
 }
 
-<<<<<<< HEAD
 /* Venue Cards (Disabled but styled for future use) */
 .venue-header {
   display: flex;
   justify-content: space-between;
   align-items: center;
   margin-bottom: 8px;
-=======
-/* Responsive adjustments */
+}
+
+.venue-name {
+  margin: 0;
+  font-size: 18px;
+  font-weight: 600;
+}
+
+.venue-rating {
+  display: flex;
+  align-items: center;
+}
+
+.stars {
+  color: var(--warning-color);
+  margin-right: 4px;
+}
+
+.venue-details {
+  margin-bottom: 12px;
+}
+
+.venue-description {
+  margin: 0 0 8px 0;
+  font-size: 14px;
+  color: #666;
+}
+
+.venue-meta {
+  display: flex;
+  justify-content: space-between;
+}
+
+.venue-distance {
+  font-size: 14px;
+  color: #666;
+}
+
+.venue-price {
+  font-weight: 600;
+}
+
+.venue-actions {
+  display: flex;
+  gap: 8px;
+}
+
+.venue-action-btn {
+  flex: 1;
+  padding: 8px 0;
+  border-radius: 20px;
+  border: none;
+  font-weight: 600;
+  cursor: pointer;
+}
+
+.venue-action-btn.primary {
+  background-color: var(--primary-color);
+  color: white;
+}
+
+.venue-action-btn.secondary {
+  background-color: #f0f0f0;
+  color: var(--dark-color);
+}
+
+/* Responsive Design */
 @media (min-width: 768px) {
   .location-input-card {
     max-width: 500px;
@@ -513,63 +550,92 @@
 /* Transport Mode Selection Styles */
 .location-container {
   margin-bottom: 16px;
->>>>>>> 4f68da91
-}
-
-.venue-name {
-  margin: 0;
-  font-size: 18px;
-  font-weight: 600;
-}
-
-.venue-rating {
-  display: flex;
-  align-items: center;
-}
-
-.stars {
-  color: var(--warning-color);
-  margin-right: 4px;
-}
-
-.venue-details {
-  margin-bottom: 12px;
-}
-
-.venue-description {
-  margin: 0 0 8px 0;
-  font-size: 14px;
-  color: #666;
-}
-
-.venue-meta {
-  display: flex;
-  justify-content: space-between;
-}
-
-.venue-distance {
-  font-size: 14px;
-  color: #666;
-}
-
-.venue-price {
-  font-weight: 600;
-}
-
-.venue-actions {
+}
+
+.transport-selector {
   display: flex;
   gap: 8px;
-}
-
-<<<<<<< HEAD
-.venue-action-btn {
-  flex: 1;
-  padding: 8px 0;
+  justify-content: center;
+  margin-top: 8px;
+  padding: 0 4px;
+}
+
+.transport-btn {
+  background: rgba(255, 255, 255, 0.9);
+  border: 2px solid #e0e0e0;
   border-radius: 20px;
-  border: none;
-  font-weight: 600;
-  cursor: pointer;
-=======
+  padding: 8px 12px;
+  font-size: 16px;
+  cursor: pointer;
+  transition: all 0.25s ease;
+  display: flex;
+  align-items: center;
+  justify-content: center;
+  min-width: 44px;
+  height: 36px;
+  position: relative;
+  backdrop-filter: blur(10px);
+  box-shadow: 0 2px 8px rgba(0, 0, 0, 0.08);
+}
+
+.transport-btn:hover {
+  background: rgba(255, 255, 255, 1);
+  border-color: var(--primary-color);
+  transform: translateY(-1px);
+  box-shadow: 0 4px 12px rgba(0, 0, 0, 0.12);
+}
+
+.transport-btn.active {
+  background: var(--primary-color);
+  border-color: var(--primary-color);
+  color: white;
+  transform: translateY(-2px);
+  box-shadow: 0 6px 16px rgba(139, 93, 184, 0.3);
+}
+
+.transport-btn.active:hover {
+  background: var(--secondary-color);
+  border-color: var(--secondary-color);
+}
+
+/* Add subtle animation for mode switching */
+.transport-btn::after {
+  content: '';
+  position: absolute;
+  top: 50%;
+  left: 50%;
+  width: 0;
+  height: 0;
+  background: rgba(255, 255, 255, 0.3);
+  border-radius: 50%;
+  transform: translate(-50%, -50%);
+  transition: all 0.3s ease;
+}
+
+.transport-btn.active::after {
+  width: 100%;
+  height: 100%;
+}
+
+/* Enhanced location item styling to accommodate transport selector */
+.location-item {
+  display: flex;
+  align-items: center;
+  background: rgba(248, 248, 248, 0.95);
+  border-radius: 24px;
+  padding: 12px 16px;
+  box-shadow: 0 3px 10px rgba(0, 0, 0, 0.08);
+  transition: all 0.3s ease;
+  backdrop-filter: blur(10px);
+  border: 1px solid rgba(255, 255, 255, 0.3);
+}
+
+.location-item:focus-within {
+  box-shadow: 0 0 0 3px rgba(139, 93, 184, 0.2);
+  background: rgba(255, 255, 255, 0.98);
+  border-color: var(--primary-color);
+}
+
 /* Update the location input card to accommodate the new height */
 .location-input-card {
   position: fixed;
@@ -587,37 +653,26 @@
   overflow: visible;
   backdrop-filter: blur(20px);
   border: 1px solid rgba(255, 255, 255, 0.2);
->>>>>>> 4f68da91
-}
-
-.venue-action-btn.primary {
-  background-color: var(--primary-color);
-  color: white;
-}
-
-.venue-action-btn.secondary {
-  background-color: #f0f0f0;
-  color: var(--dark-color);
-}
-
-/* Responsive Design */
-@media (min-width: 768px) {
-  .location-input-card {
-    max-width: 500px;
-    left: 50%;
-    transform: translateX(-50%);
-    border-radius: 20px;
-    margin-top: 16px;
-  }
-  
-  .bottom-navigation {
-    max-width: 500px;
-    left: 50%;
-    transform: translateX(-50%);
-    border-radius: 16px 16px 0 0;
-    margin-bottom: 16px;
-  }
-}
+}
+
+/* Transport mode labels for accessibility */
+.transport-btn[title]:hover::before {
+  content: attr(title);
+  position: absolute;
+  bottom: 120%;
+  left: 50%;
+  transform: translateX(-50%);
+  background: rgba(0, 0, 0, 0.8);
+  color: white;
+  padding: 4px 8px;
+  border-radius: 6px;
+  font-size: 12px;
+  white-space: nowrap;
+  z-index: 100;
+  pointer-events: none;
+}
+
+/* Responsive adjustments for transport selector */
 
 @media (max-width: 576px) {
   .transport-selector {
@@ -648,53 +703,6 @@
   .location-input-card {
     max-height: 190px;
   }
-<<<<<<< HEAD
-=======
-}
-
-/* Enhanced focus styles for better accessibility */
-.transport-btn:focus {
-  outline: none;
-  box-shadow: 0 0 0 3px rgba(139, 93, 184, 0.3);
-}
-
-.transport-btn:focus:not(:active) {
-  transform: translateY(-1px);
-}
-
-/* Animation for when transport mode changes */
-@keyframes modeSwitch {
-  0% { transform: scale(1); }
-  50% { transform: scale(1.1); }
-  100% { transform: scale(1); }
-}
-
-.transport-btn.active {
-  animation: modeSwitch 0.3s ease-out;
-}
-
-/* Dark mode support (if you decide to add it later) */
-@media (prefers-color-scheme: dark) {
-  .transport-btn {
-    background: rgba(50, 50, 50, 0.9);
-    border-color: #555;
-    color: #fff;
-  }
-  
-  .transport-btn:hover {
-    background: rgba(70, 70, 70, 1);
-    border-color: var(--primary-color);
-  }
-  
-  .location-item {
-    background: rgba(40, 40, 40, 0.95);
-    border-color: rgba(255, 255, 255, 0.1);
-  }
-  
-  .location-input-card {
-    background: linear-gradient(135deg, rgba(30, 30, 30, 0.95) 0%, rgba(40, 40, 40, 0.9) 100%);
-    border-color: rgba(255, 255, 255, 0.1);
-  }
 }
 a {
   color: inherit;        /* or set to a specific color like 'black' */
@@ -781,5 +789,4 @@
 }
 .group-icon{
   width:100px;
->>>>>>> 4f68da91
 }